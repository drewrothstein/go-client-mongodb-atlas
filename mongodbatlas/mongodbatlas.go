--- conflicted
+++ resolved
@@ -59,11 +59,8 @@
 	AlertConfigurations              AlertConfigurationsService
 	PrivateEndpoints                 PrivateEndpointsService
 	X509AuthDBUsers                  X509AuthDBUsersService
-<<<<<<< HEAD
+	ContinuousSnapshots              ContinuousSnapshotsService
 	ContinuousRestoreJobs            ContinuousRestoreJobsService
-=======
-	ContinuousSnapshots              ContinuousSnapshotsService
->>>>>>> 548d6e45
 
 	onRequestCompleted RequestCompletionCallback
 }
